import struct
from io import SEEK_END
from types import SimpleNamespace
import numpy as np

# https://docs.python.org/3/library/struct.html#format-strings

TRACE_HEADER_SIZE = 240  # in bytes
HEADER_FORMAT_STRING = '<7i4h8i2h4i13h2H31h6f'
HEADER_KEYS = ('tracl', 'tracr', 'fldr', 'tracf', 'ep', 'cdp', 'cdpt', 'trid',
               'nvs', 'nhs', 'duse', 'offset', 'gelev', 'selev', 'sdepth', 'gdel',
               'sdel', 'swdep', 'gwdep', 'scalel', 'scalco', 'sx', 'sy', 'gx',
               'gy', 'counit', 'wevel', 'swevel', 'sut', 'gut', 'sstat', 'gstat',
               'tstat', 'laga', 'lagb', 'delrt', 'muts', 'mute', 'ns', 'dt',
               'gain', 'igc', 'igi', 'corr', 'sfs', 'sfe', 'slen', 'styp', 'stas',
               'stae', 'tatyp', 'afilf', 'afils', 'nofilf', 'nofils', 'lcf',
               'hcf', 'lcs', 'hcs', 'year', 'day', 'hour', 'minute', 'sec',
               'timbas', 'trwf', 'grnors', 'grnofr', 'grnlof', 'gaps', 'otrav',
               'd1', 'f1', 'd2', 'f2', 'ungpow', 'unscale')
HEADER_KEYS_ALIASES = ('tracl', 'trace_record', 'fldr', 'tracf', 'ep', 'cdp', 'cdpt', 'trid',
               'nvs', 'nhs', 'duse', 'offset', 'gelev', 'selev', 'sdepth', 'gdel',
               'sdel', 'swdep', 'gwdep', 'scalel', 'scalco', 'sx', 'sy', 'gx',
               'gy', 'counit', 'wevel', 'swevel', 'sut', 'gut', 'sstat', 'gstat',
               'tstat', 'laga', 'lagb', 'delrt', 'muts', 'mute', 'ns', 'dt',
               'gain', 'igc', 'igi', 'corr', 'sfs', 'sfe', 'slen', 'styp', 'stas',
               'stae', 'tatyp', 'afilf', 'afils', 'nofilf', 'nofils', 'lcf',
               'hcf', 'lcs', 'hcs', 'year', 'day', 'hour', 'minute', 'sec',
               'timbas', 'trwf', 'grnors', 'grnofr', 'grnlof', 'gaps', 'otrav',
               'd1', 'f1', 'd2', 'f2', 'ungpow', 'unscale')

class Headers():
    def __init__(self):
        self.headers_dict = {}
        headers_dict = {}
        for header_key, header_key_alias in zip(HEADER_KEYS, HEADER_KEYS_ALIASES):
            headers_dict[header_key] = [0, 1, 2, 3, 4]
            self.headers_dict[header_key_alias] = headers_dict[header_key]

    def getAllHeaders(self):
        return self.headers_dict
    def getHeadersByIndex(self, index):
        # retorna dicionário {'ep': 10, 'tracf': 40}
        single_trace_headers_dict = {}
        for key, value in self.headers_dict.items():
            single_trace_headers_dict[key] = value[index]
        return single_trace_headers_dict
    def getHeadersByName(self, header_name):

        # retorna lista [30, 40, 50, 60, 70]
        return self.headers_dict[header_name]


# read a binary filepath in .su format
def readsu(file_path):
    with open(file_path, 'rb') as file:

        # Read number of samples (how many values a trace has)
        file.seek(114)  # change stream position to byte 114
        bytes_to_unpack = file.read(2)  # read 2 bytes
        trace_samples_amount = struct.unpack('<H', bytes_to_unpack)[0]

        file_size = _get_file_size(file)

        # Compute number of traces
        trace_data_size = trace_samples_amount * 4
        traces_amount = file_size // (trace_data_size + TRACE_HEADER_SIZE)

        print(f'Number of samples: {trace_samples_amount}')
        print(f'Number of traces: {traces_amount}')

        traces_data = np.zeros(shape=(trace_samples_amount, traces_amount), dtype=np.float32)
        headers = _new_empty_header(traces_amount)

<<<<<<< HEAD
        d = np.zeros(shape=(ns, ntrac), dtype=np.float32)
        hdr = new_empty_hdr(ntrac)
        f.seek(0)
        for i in range(ntrac):
            # Read trace header
            hdr_bytes = f.read(TRAC_HDR_SIZE)
            hdr_values = struct.unpack_from(HDR_FORMAT, hdr_bytes)
            for key, value in zip(HDR_KEYS, hdr_values):
                hdr[key][i] = value
=======
        data_format_string = f'{trace_samples_amount}f'
        file.seek(0)
        for index in range(traces_amount):
            # Read trace header
            header_bytes = file.read(TRACE_HEADER_SIZE)
            header_values = struct.unpack_from(HEADER_FORMAT_STRING, header_bytes)

            for key, value in zip(HEADER_KEYS, header_values):
                headers[key][index] = value
>>>>>>> 9d234591

            # Read data trace
            data_bytes = file.read(trace_data_size)
            traces_data[:, index] = np.array(struct.unpack(data_format_string, data_bytes),
                                             dtype=np.float32)

<<<<<<< HEAD
        return d, SimpleNamespace(**hdr)
=======
        return traces_data, SimpleNamespace(**headers)
>>>>>>> 9d234591


def writesu(file_path, traces_data, hdr):
    with open(file_path, 'wb') as f:
        n_samples, n_traces = traces_data.shape
        trace_data_size = n_samples * 4
        data_format = f'{n_samples}f'

        print(f'Number of samples: {n_samples}')
        print(f'Number of traces: {n_traces}')

        def get_header_position(index):
            return (TRACE_HEADER_SIZE + trace_data_size) * index

        def get_data_position(index):
            return (TRACE_HEADER_SIZE + trace_data_size) * index + TRACE_HEADER_SIZE

        for i in range(n_traces):
            # Write trace header
<<<<<<< HEAD
            f.seek(get_hdr_pos(i))
            hdr_bytes = struct.pack(
                HDR_FORMAT, hdr.tracl[i], hdr.tracr[i], hdr.fldr[i],
=======
            f.seek(get_header_position(i))
            header_bytes = struct.pack(
                HEADER_FORMAT_STRING, hdr.tracl[i], hdr.tracr[i], hdr.fldr[i],
>>>>>>> 9d234591
                hdr.tracf[i], hdr.ep[i], hdr.cdp[i], hdr.cdpt[i], hdr.trid[i],
                hdr.nvs[i], hdr.nhs[i], hdr.duse[i], hdr.offset[i],
                hdr.gelev[i], hdr.selev[i], hdr.sdepth[i], hdr.gdel[i],
                hdr.sdel[i], hdr.swdep[i], hdr.gwdep[i], hdr.scalel[i],
                hdr.scalco[i], hdr.sx[i], hdr.sy[i], hdr.gx[i], hdr.gy[i],
                hdr.counit[i], hdr.wevel[i], hdr.swevel[i], hdr.sut[i],
                hdr.gut[i], hdr.sstat[i], hdr.gstat[i], hdr.tstat[i],
                hdr.laga[i], hdr.lagb[i], hdr.delrt[i], hdr.muts[i],
                hdr.mute[i], hdr.ns[i], hdr.dt[i], hdr.gain[i], hdr.igc[i],
                hdr.igi[i], hdr.corr[i], hdr.sfs[i], hdr.sfe[i], hdr.slen[i],
                hdr.styp[i], hdr.stas[i], hdr.stae[i], hdr.tatyp[i],
                hdr.afilf[i], hdr.afils[i], hdr.nofilf[i], hdr.nofils[i],
                hdr.lcf[i], hdr.hcf[i], hdr.lcs[i], hdr.hcs[i], hdr.year[i],
                hdr.day[i], hdr.hour[i], hdr.minute[i], hdr.sec[i],
                hdr.timbas[i], hdr.trwf[i], hdr.grnors[i], hdr.grnofr[i],
                hdr.grnlof[i], hdr.gaps[i], hdr.otrav[i], hdr.d1[i], hdr.f1[i],
                hdr.d2[i], hdr.f2[i], hdr.ungpow[i], hdr.unscale[i])
<<<<<<< HEAD
            f.write(hdr_bytes)
            # Write trace data
            f.seek(get_data_pos(i))
            data_bytes = struct.pack(data_format, *d[:, i])
            f.write(data_bytes)


def new_empty_hdr(ntrac):
    hdr = {
        'tracl': np.zeros(ntrac, dtype=np.int32),
        'tracr': np.zeros(ntrac, dtype=np.int32),
        'fldr': np.zeros(ntrac, dtype=np.int32),
        'tracf': np.zeros(ntrac, dtype=np.int32),
        'ep': np.zeros(ntrac, dtype=np.int32),
        'cdp': np.zeros(ntrac, dtype=np.int32),
        'cdpt': np.zeros(ntrac, dtype=np.int32),
        'trid': np.zeros(ntrac, dtype=np.int16),
        'nvs': np.zeros(ntrac, dtype=np.int16),
        'nhs': np.zeros(ntrac, dtype=np.int16),
        'duse': np.zeros(ntrac, dtype=np.int16),
        'offset': np.zeros(ntrac, dtype=np.int32),
        'gelev': np.zeros(ntrac, dtype=np.int32),
        'selev': np.zeros(ntrac, dtype=np.int32),
        'sdepth': np.zeros(ntrac, dtype=np.int32),
        'gdel': np.zeros(ntrac, dtype=np.int32),
        'sdel': np.zeros(ntrac, dtype=np.int32),
        'swdep': np.zeros(ntrac, dtype=np.int32),
        'gwdep': np.zeros(ntrac, dtype=np.int32),
        'scalel': np.zeros(ntrac, dtype=np.int16),
        'scalco': np.zeros(ntrac, dtype=np.int16),
        'sx': np.zeros(ntrac, dtype=np.int32),
        'sy': np.zeros(ntrac, dtype=np.int32),
        'gx': np.zeros(ntrac, dtype=np.int32),
        'gy': np.zeros(ntrac, dtype=np.int32),
        'counit': np.zeros(ntrac, dtype=np.int16),
        'wevel': np.zeros(ntrac, dtype=np.int16),
        'swevel': np.zeros(ntrac, dtype=np.int16),
        'sut': np.zeros(ntrac, dtype=np.int16),
        'gut': np.zeros(ntrac, dtype=np.int16),
        'sstat': np.zeros(ntrac, dtype=np.int16),
        'gstat': np.zeros(ntrac, dtype=np.int16),
        'tstat': np.zeros(ntrac, dtype=np.int16),
        'laga': np.zeros(ntrac, dtype=np.int16),
        'lagb': np.zeros(ntrac, dtype=np.int16),
        'delrt': np.zeros(ntrac, dtype=np.int16),
        'muts': np.zeros(ntrac, dtype=np.int16),
        'mute': np.zeros(ntrac, dtype=np.int16),
        'ns': np.zeros(ntrac, dtype=np.uint16),
        'dt': np.zeros(ntrac, dtype=np.uint16),
        'gain': np.zeros(ntrac, dtype=np.int16),
        'igc': np.zeros(ntrac, dtype=np.int16),
        'igi': np.zeros(ntrac, dtype=np.int16),
        'corr': np.zeros(ntrac, dtype=np.int16),
        'sfs': np.zeros(ntrac, dtype=np.int16),
        'sfe': np.zeros(ntrac, dtype=np.int16),
        'slen': np.zeros(ntrac, dtype=np.int16),
        'styp': np.zeros(ntrac, dtype=np.int16),
        'stas': np.zeros(ntrac, dtype=np.int16),
        'stae': np.zeros(ntrac, dtype=np.int16),
        'tatyp': np.zeros(ntrac, dtype=np.int16),
        'afilf': np.zeros(ntrac, dtype=np.int16),
        'afils': np.zeros(ntrac, dtype=np.int16),
        'nofilf': np.zeros(ntrac, dtype=np.int16),
        'nofils': np.zeros(ntrac, dtype=np.int16),
        'lcf': np.zeros(ntrac, dtype=np.int16),
        'hcf': np.zeros(ntrac, dtype=np.int16),
        'lcs': np.zeros(ntrac, dtype=np.int16),
        'hcs': np.zeros(ntrac, dtype=np.int16),
        'year': np.zeros(ntrac, dtype=np.int16),
        'day': np.zeros(ntrac, dtype=np.int16),
        'hour': np.zeros(ntrac, dtype=np.int16),
        'minute': np.zeros(ntrac, dtype=np.int16),
        'sec': np.zeros(ntrac, dtype=np.int16),
        'timbas': np.zeros(ntrac, dtype=np.int16),
        'trwf': np.zeros(ntrac, dtype=np.int16),
        'grnors': np.zeros(ntrac, dtype=np.int16),
        'grnofr': np.zeros(ntrac, dtype=np.int16),
        'grnlof': np.zeros(ntrac, dtype=np.int16),
        'gaps': np.zeros(ntrac, dtype=np.int16),
        'otrav': np.zeros(ntrac, dtype=np.int16),
        'd1': np.zeros(ntrac, dtype=np.float32),
        'f1': np.zeros(ntrac, dtype=np.float32),
        'd2': np.zeros(ntrac, dtype=np.float32),
        'f2': np.zeros(ntrac, dtype=np.float32),
        'ungpow': np.zeros(ntrac, dtype=np.float32),
        'unscale': np.zeros(ntrac, dtype=np.float32),
        'ntr': np.zeros(ntrac, dtype=np.int32),
        'mark': np.zeros(ntrac, dtype=np.int16),
        'shortpad': np.zeros(ntrac, dtype=np.int16)
    }

    return hdr
=======
            f.write(header_bytes)
            # Write trace data
            f.seek(get_data_position(i))
            data_bytes = struct.pack(data_format, *traces_data[:, i])
            f.write(data_bytes)


def _get_file_size(file):
    file.seek(0, SEEK_END)
    return file.tell()


def _new_empty_header(traces_amount):
    header = {
        'tracl': np.zeros(traces_amount, dtype=np.int32),
        'tracr': np.zeros(traces_amount, dtype=np.int32),
        'fldr': np.zeros(traces_amount, dtype=np.int32),
        'tracf': np.zeros(traces_amount, dtype=np.int32),
        'ep': np.zeros(traces_amount, dtype=np.int32),
        'cdp': np.zeros(traces_amount, dtype=np.int32),
        'cdpt': np.zeros(traces_amount, dtype=np.int32),
        'trid': np.zeros(traces_amount, dtype=np.int16),
        'nvs': np.zeros(traces_amount, dtype=np.int16),
        'nhs': np.zeros(traces_amount, dtype=np.int16),
        'duse': np.zeros(traces_amount, dtype=np.int16),
        'offset': np.zeros(traces_amount, dtype=np.int32),
        'gelev': np.zeros(traces_amount, dtype=np.int32),
        'selev': np.zeros(traces_amount, dtype=np.int32),
        'sdepth': np.zeros(traces_amount, dtype=np.int32),
        'gdel': np.zeros(traces_amount, dtype=np.int32),
        'sdel': np.zeros(traces_amount, dtype=np.int32),
        'swdep': np.zeros(traces_amount, dtype=np.int32),
        'gwdep': np.zeros(traces_amount, dtype=np.int32),
        'scalel': np.zeros(traces_amount, dtype=np.int16),
        'scalco': np.zeros(traces_amount, dtype=np.int16),
        'sx': np.zeros(traces_amount, dtype=np.int32),
        'sy': np.zeros(traces_amount, dtype=np.int32),
        'gx': np.zeros(traces_amount, dtype=np.int32),
        'gy': np.zeros(traces_amount, dtype=np.int32),
        'counit': np.zeros(traces_amount, dtype=np.int16),
        'wevel': np.zeros(traces_amount, dtype=np.int16),
        'swevel': np.zeros(traces_amount, dtype=np.int16),
        'sut': np.zeros(traces_amount, dtype=np.int16),
        'gut': np.zeros(traces_amount, dtype=np.int16),
        'sstat': np.zeros(traces_amount, dtype=np.int16),
        'gstat': np.zeros(traces_amount, dtype=np.int16),
        'tstat': np.zeros(traces_amount, dtype=np.int16),
        'laga': np.zeros(traces_amount, dtype=np.int16),
        'lagb': np.zeros(traces_amount, dtype=np.int16),
        'delrt': np.zeros(traces_amount, dtype=np.int16),
        'muts': np.zeros(traces_amount, dtype=np.int16),
        'mute': np.zeros(traces_amount, dtype=np.int16),
        'ns': np.zeros(traces_amount, dtype=np.uint16),
        'dt': np.zeros(traces_amount, dtype=np.uint16),
        'gain': np.zeros(traces_amount, dtype=np.int16),
        'igc': np.zeros(traces_amount, dtype=np.int16),
        'igi': np.zeros(traces_amount, dtype=np.int16),
        'corr': np.zeros(traces_amount, dtype=np.int16),
        'sfs': np.zeros(traces_amount, dtype=np.int16),
        'sfe': np.zeros(traces_amount, dtype=np.int16),
        'slen': np.zeros(traces_amount, dtype=np.int16),
        'styp': np.zeros(traces_amount, dtype=np.int16),
        'stas': np.zeros(traces_amount, dtype=np.int16),
        'stae': np.zeros(traces_amount, dtype=np.int16),
        'tatyp': np.zeros(traces_amount, dtype=np.int16),
        'afilf': np.zeros(traces_amount, dtype=np.int16),
        'afils': np.zeros(traces_amount, dtype=np.int16),
        'nofilf': np.zeros(traces_amount, dtype=np.int16),
        'nofils': np.zeros(traces_amount, dtype=np.int16),
        'lcf': np.zeros(traces_amount, dtype=np.int16),
        'hcf': np.zeros(traces_amount, dtype=np.int16),
        'lcs': np.zeros(traces_amount, dtype=np.int16),
        'hcs': np.zeros(traces_amount, dtype=np.int16),
        'year': np.zeros(traces_amount, dtype=np.int16),
        'day': np.zeros(traces_amount, dtype=np.int16),
        'hour': np.zeros(traces_amount, dtype=np.int16),
        'minute': np.zeros(traces_amount, dtype=np.int16),
        'sec': np.zeros(traces_amount, dtype=np.int16),
        'timbas': np.zeros(traces_amount, dtype=np.int16),
        'trwf': np.zeros(traces_amount, dtype=np.int16),
        'grnors': np.zeros(traces_amount, dtype=np.int16),
        'grnofr': np.zeros(traces_amount, dtype=np.int16),
        'grnlof': np.zeros(traces_amount, dtype=np.int16),
        'gaps': np.zeros(traces_amount, dtype=np.int16),
        'otrav': np.zeros(traces_amount, dtype=np.int16),
        'd1': np.zeros(traces_amount, dtype=np.float32),
        'f1': np.zeros(traces_amount, dtype=np.float32),
        'd2': np.zeros(traces_amount, dtype=np.float32),
        'f2': np.zeros(traces_amount, dtype=np.float32),
        'ungpow': np.zeros(traces_amount, dtype=np.float32),
        'unscale': np.zeros(traces_amount, dtype=np.float32),
        'ntr': np.zeros(traces_amount, dtype=np.int32),
        'mark': np.zeros(traces_amount, dtype=np.int16),
        'shortpad': np.zeros(traces_amount, dtype=np.int16)
    }

    return header
>>>>>>> 9d234591
<|MERGE_RESOLUTION|>--- conflicted
+++ resolved
@@ -71,17 +71,6 @@
         traces_data = np.zeros(shape=(trace_samples_amount, traces_amount), dtype=np.float32)
         headers = _new_empty_header(traces_amount)
 
-<<<<<<< HEAD
-        d = np.zeros(shape=(ns, ntrac), dtype=np.float32)
-        hdr = new_empty_hdr(ntrac)
-        f.seek(0)
-        for i in range(ntrac):
-            # Read trace header
-            hdr_bytes = f.read(TRAC_HDR_SIZE)
-            hdr_values = struct.unpack_from(HDR_FORMAT, hdr_bytes)
-            for key, value in zip(HDR_KEYS, hdr_values):
-                hdr[key][i] = value
-=======
         data_format_string = f'{trace_samples_amount}f'
         file.seek(0)
         for index in range(traces_amount):
@@ -91,18 +80,13 @@
 
             for key, value in zip(HEADER_KEYS, header_values):
                 headers[key][index] = value
->>>>>>> 9d234591
 
             # Read data trace
             data_bytes = file.read(trace_data_size)
             traces_data[:, index] = np.array(struct.unpack(data_format_string, data_bytes),
                                              dtype=np.float32)
 
-<<<<<<< HEAD
-        return d, SimpleNamespace(**hdr)
-=======
         return traces_data, SimpleNamespace(**headers)
->>>>>>> 9d234591
 
 
 def writesu(file_path, traces_data, hdr):
@@ -122,15 +106,9 @@
 
         for i in range(n_traces):
             # Write trace header
-<<<<<<< HEAD
-            f.seek(get_hdr_pos(i))
-            hdr_bytes = struct.pack(
-                HDR_FORMAT, hdr.tracl[i], hdr.tracr[i], hdr.fldr[i],
-=======
             f.seek(get_header_position(i))
             header_bytes = struct.pack(
                 HEADER_FORMAT_STRING, hdr.tracl[i], hdr.tracr[i], hdr.fldr[i],
->>>>>>> 9d234591
                 hdr.tracf[i], hdr.ep[i], hdr.cdp[i], hdr.cdpt[i], hdr.trid[i],
                 hdr.nvs[i], hdr.nhs[i], hdr.duse[i], hdr.offset[i],
                 hdr.gelev[i], hdr.selev[i], hdr.sdepth[i], hdr.gdel[i],
@@ -148,100 +126,6 @@
                 hdr.timbas[i], hdr.trwf[i], hdr.grnors[i], hdr.grnofr[i],
                 hdr.grnlof[i], hdr.gaps[i], hdr.otrav[i], hdr.d1[i], hdr.f1[i],
                 hdr.d2[i], hdr.f2[i], hdr.ungpow[i], hdr.unscale[i])
-<<<<<<< HEAD
-            f.write(hdr_bytes)
-            # Write trace data
-            f.seek(get_data_pos(i))
-            data_bytes = struct.pack(data_format, *d[:, i])
-            f.write(data_bytes)
-
-
-def new_empty_hdr(ntrac):
-    hdr = {
-        'tracl': np.zeros(ntrac, dtype=np.int32),
-        'tracr': np.zeros(ntrac, dtype=np.int32),
-        'fldr': np.zeros(ntrac, dtype=np.int32),
-        'tracf': np.zeros(ntrac, dtype=np.int32),
-        'ep': np.zeros(ntrac, dtype=np.int32),
-        'cdp': np.zeros(ntrac, dtype=np.int32),
-        'cdpt': np.zeros(ntrac, dtype=np.int32),
-        'trid': np.zeros(ntrac, dtype=np.int16),
-        'nvs': np.zeros(ntrac, dtype=np.int16),
-        'nhs': np.zeros(ntrac, dtype=np.int16),
-        'duse': np.zeros(ntrac, dtype=np.int16),
-        'offset': np.zeros(ntrac, dtype=np.int32),
-        'gelev': np.zeros(ntrac, dtype=np.int32),
-        'selev': np.zeros(ntrac, dtype=np.int32),
-        'sdepth': np.zeros(ntrac, dtype=np.int32),
-        'gdel': np.zeros(ntrac, dtype=np.int32),
-        'sdel': np.zeros(ntrac, dtype=np.int32),
-        'swdep': np.zeros(ntrac, dtype=np.int32),
-        'gwdep': np.zeros(ntrac, dtype=np.int32),
-        'scalel': np.zeros(ntrac, dtype=np.int16),
-        'scalco': np.zeros(ntrac, dtype=np.int16),
-        'sx': np.zeros(ntrac, dtype=np.int32),
-        'sy': np.zeros(ntrac, dtype=np.int32),
-        'gx': np.zeros(ntrac, dtype=np.int32),
-        'gy': np.zeros(ntrac, dtype=np.int32),
-        'counit': np.zeros(ntrac, dtype=np.int16),
-        'wevel': np.zeros(ntrac, dtype=np.int16),
-        'swevel': np.zeros(ntrac, dtype=np.int16),
-        'sut': np.zeros(ntrac, dtype=np.int16),
-        'gut': np.zeros(ntrac, dtype=np.int16),
-        'sstat': np.zeros(ntrac, dtype=np.int16),
-        'gstat': np.zeros(ntrac, dtype=np.int16),
-        'tstat': np.zeros(ntrac, dtype=np.int16),
-        'laga': np.zeros(ntrac, dtype=np.int16),
-        'lagb': np.zeros(ntrac, dtype=np.int16),
-        'delrt': np.zeros(ntrac, dtype=np.int16),
-        'muts': np.zeros(ntrac, dtype=np.int16),
-        'mute': np.zeros(ntrac, dtype=np.int16),
-        'ns': np.zeros(ntrac, dtype=np.uint16),
-        'dt': np.zeros(ntrac, dtype=np.uint16),
-        'gain': np.zeros(ntrac, dtype=np.int16),
-        'igc': np.zeros(ntrac, dtype=np.int16),
-        'igi': np.zeros(ntrac, dtype=np.int16),
-        'corr': np.zeros(ntrac, dtype=np.int16),
-        'sfs': np.zeros(ntrac, dtype=np.int16),
-        'sfe': np.zeros(ntrac, dtype=np.int16),
-        'slen': np.zeros(ntrac, dtype=np.int16),
-        'styp': np.zeros(ntrac, dtype=np.int16),
-        'stas': np.zeros(ntrac, dtype=np.int16),
-        'stae': np.zeros(ntrac, dtype=np.int16),
-        'tatyp': np.zeros(ntrac, dtype=np.int16),
-        'afilf': np.zeros(ntrac, dtype=np.int16),
-        'afils': np.zeros(ntrac, dtype=np.int16),
-        'nofilf': np.zeros(ntrac, dtype=np.int16),
-        'nofils': np.zeros(ntrac, dtype=np.int16),
-        'lcf': np.zeros(ntrac, dtype=np.int16),
-        'hcf': np.zeros(ntrac, dtype=np.int16),
-        'lcs': np.zeros(ntrac, dtype=np.int16),
-        'hcs': np.zeros(ntrac, dtype=np.int16),
-        'year': np.zeros(ntrac, dtype=np.int16),
-        'day': np.zeros(ntrac, dtype=np.int16),
-        'hour': np.zeros(ntrac, dtype=np.int16),
-        'minute': np.zeros(ntrac, dtype=np.int16),
-        'sec': np.zeros(ntrac, dtype=np.int16),
-        'timbas': np.zeros(ntrac, dtype=np.int16),
-        'trwf': np.zeros(ntrac, dtype=np.int16),
-        'grnors': np.zeros(ntrac, dtype=np.int16),
-        'grnofr': np.zeros(ntrac, dtype=np.int16),
-        'grnlof': np.zeros(ntrac, dtype=np.int16),
-        'gaps': np.zeros(ntrac, dtype=np.int16),
-        'otrav': np.zeros(ntrac, dtype=np.int16),
-        'd1': np.zeros(ntrac, dtype=np.float32),
-        'f1': np.zeros(ntrac, dtype=np.float32),
-        'd2': np.zeros(ntrac, dtype=np.float32),
-        'f2': np.zeros(ntrac, dtype=np.float32),
-        'ungpow': np.zeros(ntrac, dtype=np.float32),
-        'unscale': np.zeros(ntrac, dtype=np.float32),
-        'ntr': np.zeros(ntrac, dtype=np.int32),
-        'mark': np.zeros(ntrac, dtype=np.int16),
-        'shortpad': np.zeros(ntrac, dtype=np.int16)
-    }
-
-    return hdr
-=======
             f.write(header_bytes)
             # Write trace data
             f.seek(get_data_position(i))
@@ -338,5 +222,4 @@
         'shortpad': np.zeros(traces_amount, dtype=np.int16)
     }
 
-    return header
->>>>>>> 9d234591
+    return header